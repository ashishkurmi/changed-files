--- conflicted
+++ resolved
@@ -225,21 +225,13 @@
         depth=$INPUT_FETCH_DEPTH
         max_depth=$INPUT_MAX_FETCH_DEPTH
 
-<<<<<<< HEAD
-        while ! git merge-base $MERGE_BASE_EXRTRA_ARGS "$PREVIOUS_SHA" "$CURRENT_SHA" 1>/dev/null; do
-=======
         while ! git diff --name-only --ignore-submodules=all "$PREVIOUS_SHA"..."$CURRENT_SHA"; do
->>>>>>> 477b3805
           echo "Fetching $depth commits..."
 
           # shellcheck disable=SC2086
           git fetch $EXTRA_ARGS -u --progress --deepen="$depth" origin +"$GITHUB_REF":refs/remotes/origin/"$CURRENT_BRANCH"
 
-<<<<<<< HEAD
           PREVIOUS_SHA=$(git merge-base $MERGE_BASE_EXRTRA_ARGS "$TARGET_BRANCH" "$CURRENT_SHA" 2>&1) && exit_status=$? || exit_status=$?
-=======
-          PREVIOUS_SHA=$(git merge-base origin/"$TARGET_BRANCH" "$CURRENT_SHA" 2>&1) && exit_status=$? || exit_status=$?
->>>>>>> 477b3805
 
           if [[ $depth -gt $max_depth ]]; then
             echo "::error::Unable to locate a common ancestor between $TARGET_BRANCH and $CURRENT_SHA"
